<?xml version="1.0" encoding="utf-8"?>
<<<<<<< HEAD
<NBIRules>
    
=======
<NBIRules xmlns:xsi="http://www.w3.org/2001/XMLSchema-instance"
                xsi:noNamespaceSchemaLocation="immerse_rules.xsd">
>>>>>>> 1b2424dd
    <!-- 斗鱼 -->
    <package name="air.tv.douyu.android" enable="true"
             activityRule="com.douyu.module.player.p.socialinteraction.functions.switch_room.AudioPlayerPagerActivity:0,com.douyu.module.list.view.activity.CustomHomeSetupBActivity:1:1,com.douyu.sdk.rn.activity.DYReactActivity:1:-1,com.douyu.module.vod.p.voddownload.VodDownloadActivity:1:1"/>

    <!-- MT管理器 -->
    <package name="bin.mt.plus" enable="true"
             activityRule="*:2,com.byyoung.setting.HomePage.activitys.MainActivity:0"/>

    <!-- 学信网 -->
    <package name="cn.com.chsi.chsiapp" enable="true"
             activityRule="*:2,cn.com.chsi.chsiapp.MainActivity:1:-1"/>

    <!-- 不背单词 -->
    <package name="cn.com.langeasy.LangEasyLexis" enable="false"/>

    <!-- 渝通行 -->
    <package name="cn.com.whty.cqt" enable="true"
             activityRule="*:2"/>

    <!-- 大麦 -->
    <package name="cn.damai" enable="true"
             activityRule="cn.damai.filmdetail.activity.DMFilmDetailActivity:1:1,cn.damai.discover.media.MediaPagerActivity:1:1"/>

    <!-- 智汇福大 -->
    <package name="cn.edu.fzu.fdxypa" enable="true"
             activityRule="*:2"/>

    <!-- 九号出行 -->
    <package name="cn.ninebot.ninebot" enable="true"
             activityRule="*:2,cn.ninebot.ninebot.mainshell.MainActivity:0"/>

    <!-- Soul -->
    <package name="cn.soulapp.android" enable="true"
             activityRule="cn.soulapp.android.component.home.user.UserHomeActivity:1:1,cn.soulapp.cpnt_voiceparty.soulhouse.SoulHouseActivity:0"/>

    <!-- LX Music -->
    <package name="cn.toside.music.mobile" enable="true"
             activityRule="*:2"/>

    <!-- U 校园 AI 版 -->
    <package name="cn.unipus.cloud" enable="true"
             activityRule="*:2,cn.unipus.cloud.mvvm.view.activity.MainActivity:1:-1,cn.unipus.cloud.my.student.mvvm.view.activity.UserInfoDetailActivity:1:-1"/>

    <!-- WPS Office国际版 -->
    <package name="cn.wps.moffice_eng" enable="true"
             activityRule="cn.wps.moffice.plugin.PluginHostBridgeActivity:0,cn.wps.moffice.main.local.HomeRootActivity:1:1"/>

    <!-- 学习强国 -->
    <package name="cn.xuexi.android" enable="true"
             activityRule="com.alibaba.android.rimet.biz.home.activity.HomeActivity:1:1"/>

    <!-- 唯品会 -->
    <package name="com.achievo.vipshop" enable="true"
             activityRule="com.achievo.vipshop.productdetail.activity.ProductDetailActivity:1:1,com.achievo.vipshop.userfav.activity.FavorActivity:1:1,com.achievo.vipshop.cart.activity.VipCartActivity:1:1"/>

    <!-- Activity Manager -->
    <package name="com.activitymanager" enable="true"
             activityRule="*:2"/>

    <!-- 钉钉 -->
    <package name="com.alibaba.android.rimet" enable="false"/>

    <!-- 阿里巴巴 -->
    <package name="com.alibaba.wireless" enable="true"
             activityRule="com.alibaba.wireless.newdetailv2.NewDetailV2Activity:0"/>

    <!--中国农业银行-->
    <package name="com.android.bankabc" enable="false"/>

    <!-- 小米电子邮件 -->
    <package name="com.android.email" enable="true"
             activityRule="*:2"/>

    <!-- 谷歌应用商店 -->
    <package name="com.android.vending" enable="false"/>

    <!-- 安居客 -->
    <package name="com.anjuke.android.app" enable="true"
             activityRule="com.anjuke.android.app.newhouse.newhouse.building.detail.XFBuildingDetailActivity:0,com.anjuke.android.app.renthouse.activity.HouseDetailActivity:1:1,com.anjuke.android.app.secondhouse.broker.homev2.BrokerNewDetailActivity:1:1,com.anjuke.android.app.newhouse.newhouse.consultant.detail.XFConsultantHomePageActivity:1:1"/>

    <!-- 高德地图 -->
    <package name="com.autonavi.minimap" enable="true"
             activityRule="*:1:0"/>

    <!-- 百度地图 -->
    <package name="com.baidu.BaiduMap" enable="true"
             activityRule="*:2"/>

    <!-- 百度翻译 -->
    <package name="com.baidu.baidutranslate" enable="true"
             activityRule="*:2"/>

    <!-- 好看视频 -->
    <package name="com.baidu.haokan" enable="true"
             activityRule="com.baidu.voicesearh.voice.controller.VoiceSearchShellActivity:1:1,com.baidu.haokan.app.activity.HomeActivity:1:1"/>

    <!-- 作业帮 -->
    <package name="com.baidu.homework" enable="true"
             activityRule="com.baidu.homework.activity.web.ZybWebActivity:1:-1"/>

    <!-- 百度网盘 -->
    <package name="com.baidu.netdisk" enable="true"
             activityRule="*:2,com.baidu.netdisk.ui.MainActivity:0,com.baidu.netdisk.album.AlbumServiceActivity:0,com.baidu.netdisk.ui.cloudfile.MyCategoryActivity:0,com.baidu.netdisk.aigc.ui.activity.CloudPieceActivity:0"/>

    <!-- 文小言 -->
    <package name="com.baidu.newapp" enable="true"
             activityRule="*:2,CustomDrawerLayout:0"/>

    <!-- 百度 -->
    <package name="com.baidu.searchbox" enable="true"
             activityRule="com.baidu.sapi2.activity.AccountCenterActivity:2,com.baidu.searchbox.godeye.CodeScannerActivity:2,com.baidu.swan.apps.SwanAppActivity:2,com.baidu.searchbox.aibot.AIBotActivity:2"/>

    <!-- 百度极速版 -->
    <package name="com.baidu.searchbox.lite" enable="false"/>

    <!-- 交通银行 -->
    <package name="com.bankcomm.Bankcomm" enable="false"/>

    <!-- BlueUPnP -->
    <package name="com.bubblesoft.android.bubbleupnp" enable="true"
             activityRule="*:2,com.bubblesoft.android.bubbleupnp.MainTabActivity:0"/>

    <!-- 比亚迪 -->
    <package name="com.byd.aeri.caranywhere" enable="true"
             activityRule="*:2,com.byd.business.mall.activity.shopDetails.ShopDetailsActivity:1:1,com.byd.business.community.activity.DyCommunityDetailActivity:1:1,com.byd.business.mall.activity.aftersales.AfterSalesDetailsActivity:1:1"/>

    <!-- 爱玩机工具箱 -->
    <package name="com.byyoung.setting" enable="true"
             activityRule="*:2"/>

    <!-- 菜鸟 -->
    <package name="com.cainiao.wireless" enable="true"
             activityRule="com.cainiao.wireless.guest.GuestModeActivity:1:1"/>

    <!-- 学习通 -->
    <package name="com.chaoxing.mobile" enable="true"
             activityRule="com.chaoxing.mobile.main.branch.AppSettingActivity:2,com.chaoxing.mobile.main.ui.MainTabActivity:1:1,*:0"/>

    <!-- 中国银行 -->
    <package name="com.chinamworld.bocmbci" enable="true"
             activityRule="com.boc.bocsoft.mobile.bocmobile.buss.customerservice.common.activity.CustomerServiceActivity:0"/>

    <!-- 中国建设银行 -->
    <package name="com.chinamworld.main" enable="false"/>

    <!-- 倒数日-Days Matter -->
    <package name="com.clover.daysmatter" enable="false"/>

    <!-- iDaily -->
    <package name="com.clover.idaily" enable="true"
             activityRule="*:2"/>

    <!-- 咪咕视频 -->
    <package name="com.cmcc.cmvideo" enable="false"/>

    <!-- 移动爱家 -->
    <package name="com.cmri.universalapp" enable="true"
             activityRule="com.cmri.universalapp.SmartMainProxyActivity:0"/>

    <!-- 中国电信 -->
    <package name="com.ct.client" enable="false"/>

    <!-- 汽车之家 -->
    <package name="com.cubic.autohome" enable="true"
             activityRule="com.autohome.main.article.zbusiness.video.SlideVideoPageActivity:1:1,com.autohome.mainlib.business.reactnative.base.AHCommRNActivity:1:1,com.autohome.plugin.usedcarhome.imchat.ChatActivity:1:1"/>

    <!-- 大众点评 -->
    <package name="com.dianping.v1" enable="true"
             activityRule="*:2,com.dianping.v1.NovaMainActivity:1:0,com.dianping.social.activity.NewFeedDetailActivity:1:0,com.dianping.voyager.poi.GCPOIDetailActivity:0,com.dianping.gcmrn.ssr.GCMRNSSRActivity:2,com.dianping.tuan.activity.DealDetailAgentActivity:0,com.meituan.android.mrn.container.MRNBaseActivity:0,com.meituan.android.mrn.container.MRNStandardActivity:0,com.dianping.nova.picasso.DPPicassoBoxActivity:2,com.dianping.shopshell.PexusPoiActivity:0,com.dianping.movie.trade.home.MovieMainActivity:0,com.dianping.movie.activity.DpMovieDetailActivity:2,com.meituan.android.movie.tradebase.activity.MovieCinemaListActivity:2,com.meituan.android.movie.tradebase.activity.SelectSeatActivity:0,com.meituan.android.movie.tradebase.activity.PaySeatActivity:0,com.dianping.movie.trade.MovieTitansActivity:0,com.sankuai.waimai.business.page.homepage.TakeoutActivity:0,com.sankuai.waimai.store.drug.home.NewDrugHomeActivity:0,com.meituan.msc.modules.container.MSCActivity:0,com.sankuai.xm.imui.session.SessionActivity:0,com.dianping.gcmrn.ssr.GCMRNSSRActivity:0"/>

    <!-- 甲壳虫 ABD 助手 -->
    <package name="com.didjdk.adbhelper" enable="true"
             activityRule="com.didjdk.adbhelper.FastbootActivity:2"/>

    <!-- 番茄免费小说 -->
    <package name="com.dragon.read" enable="true"
             activityRule="com.dragon.community.impl.detail.dialog.c:2,com.dragon.read.component.biz.impl.bookshelf.bookgroup.BookGroupActivity:2,com.dragon.read.plugin.live.web.OpenLiveWebViewActivity:1:1,com.dragon.read.reader.ui.ReaderActivity:0,com.bytedance.android.openlive.plugin.OpenLiveDummyActivity:1:1,com.bytedance.android.shopping.anchorv4.containers.AnchorV4Activity:1:1,com.dragon.read.component.shortvideo.impl.ShortSeriesActivity:0,com.dragon.read.component.biz.impl.bookshelf.moredetail.BookshelfMoreDetailDialog:0"/>

    <!-- 河马剧场 -->
    <package name="com.dz.hmjc" enable="true"
             activityRule="com.dz.business.main.ui.MainActivity:0"/>

    <!-- 东方财富 -->
    <package name="com.eastmoney.android.berlin" enable="true"
             activityRule="com.eastmoney.android.shortvideo.EMShortVideoRecActivity:0,com.eastmoney.android.hybrid.internal.react.EmmaActivity:1:1"/>

    <!-- 支付宝 -->
    <package name="com.eg.android.AlipayGphone" enable="true"
             activityRule="*:2,com.eg.android.AlipayGphone.AlipayLogin:0,com.alipay.mobile.nebulax.xriver.activity.XRiverActivity:0,com.alipay.mobile.nebulax.xriver.activity.XRiverActivity$App01:0,com.alipay.mobile.nebulax.xriver.activity.XRiverActivity$App02:0,com.alipay.mobile.nebulax.xriver.activity.XRiverActivity$App03:0,com.alipay.mobile.nebulax.xriver.activity.XRiverActivity$App04:0,com.alipay.mobile.nebulax.xriver.activity.XRiverActivity$App05:0,com.alipay.mobile.nebulax.integration.mpaas.activity.NebulaActivity$Main:0,com.antfortune.wealth.stock.StockMainActivity:1:0,com.alipay.mobile.antcardsdk.cardapp.CSPushActivity:2,com.antfortune.wealth.stock.common.cube.page.CubePageActivity:1:0,com.alipay.android.phone.xriver.bundlex.CSGAPushActivity:1:-1,com.alipay.mobile.chatapp.ui.PersonalChatMsgActivity_:1:0"/>

    <!-- 蛋花免费小说 -->
    <package name="com.eggflower.read" enable="true"
             activityRule="com.dragon.read.component.comic.impl.comic.ui.ComicActivity:1:1"/>

    <!-- 小猿AI -->
    <package name="com.fenbi.android.leo" enable="true"
             activityRule="com.fenbi.android.leo.business.homewithchat.HomeWithChatActivity:0,com.yuanfudao.android.leo.vip.keypoint.explain.activity.KnowledgePointVideoActivity:1:1,com.fenbi.android.leo.business.wrongbook.activity.WrongBookHomeWebActivity:2,com.yuanfudao.android.leo.vip.topic.explain.activity.LeoVipTopicExplainActivity:1:1,com.fenbi.android.leo.business.user.grade.RoleAndGradeSettingActivity:1:1,com.fenbi.android.leo.exercise.chinese.dictation.ChineseDictationExerciseContentSelectedListActivity:1:1,com.fenbi.android.leo.exercise.history.StudyHistoryActivity:1:1,com.fenbi.android.leo.exercise.english.dictation.EnglishDictationExerciseContentSelectedListActivity:1:1"/>

    <!-- 粉笔 -->
    <package name="com.fenbi.android.servant" enable="true"
             activityRule="com.fenbi.android.ti.pdf.DownloadPdfListActivity:1:1"/>

    <!-- Github -->
    <package name="com.github.android" enable="true"
             activityRule="*:2"/>

    <!-- Kernel Flasher -->
    <package name="com.github.capntrips.kernelflasher" enable="true"
             activityRule="*:2"/>

    <!-- Google Play 服务 -->
    <package name="com.google.android.gms" enable="false"/>

    <!-- Keep -->
    <package name="com.gotokeep.keep" enable="true"
             activityRule="com.gotokeep.keep.mo.business.store.activity.detail.GoodsDetailActivity:0"/>

    <!-- 中国移动 -->
    <package name="com.greenpoint.android.mc10086.activity" enable="false"/>

    <!-- 同花顺 -->
    <package name="com.hexin.plat.android" enable="true"
             activityRule="*:2,com.hexin.plat.android.Hexin:1:0,com.hexin.android.bank.funddetail.funddetail.ui.main.FundDetailActivity:1:0"/>

    <!-- Guise -->
    <package name="com.houvven.guise" enable="true"
             activityRule="*:2"/>

    <!-- 华为运动健康 -->
    <package name="com.huawei.health" enable="true"
             activityRule="com.huawei.health.h5pro.core.H5ProWebViewActivity:0"/>

    <!-- 芒果TV -->
    <package name="com.hunantv.imgo.activity" enable="true"
             activityRule="com.hunantv.imgo.activity.MainActivity:0"/>

    <!-- 平安证券 -->
    <package name="com.hundsun.winner.pazq" enable="true"
             activityRule="com.hundsun.winner.pazq.business.quotation.activity.StockChartScreen:1:1"/>

    <!-- 虎扑 -->
    <package name="com.hupu.games" enable="true"
             activityRule="com.hupu.games.main.MainActivity:0"/>

    <!-- 识货 -->
    <package name="com.hupu.shihuo" enable="true"
             activityRule="com.shizhuang.duapp.modules.rn.mini.MiniReactActivity$MiniUIXReactActivity:0"/>

    <!-- SmartSports / 其实我也不知道是什么，根本查不到 -->
    <package name="com.hz.smartsports" enable="true"
             activityRule="*:2,com.hz.smartsports.ui.activity.MainActivity:1:-1"/>

    <!-- 中国工商银行 -->
    <package name="com.icbc" enable="true"
             activityRule="icbc.com.icbccustomerservice.chat.ui.CsmPublicChatActivity:1:-1"/>

    <!-- 智学网教师端 -->
    <package name="com.iflytek.elpmobile.marktool" enable="true"
             activityRule="*:2"/>

    <!-- 智学网 -->
    <package name="com.iflytek.elpmobile.smartlearning" enable="true"
             activityRule="*:2"/>

    <!-- 智学网学生端 -->
    <package name="com.iflytek.elpmobile.student" enable="true"
             activityRule="*:2"/>

    <!-- 京东 -->
    <package name="com.jingdong.app.mall" enable="true"
             activityRule="*:2,com.jingdong.app.mall.MainFrameActivity:0,com.jd.lib.productdetail.ProductDetailActivity:2,com.jd.lib.jshop.jshop.JshopMainShopActivity:1:0,com.jingdong.common.jdreactFramework.activities.JDReactNativeCommonActivity:2,com.jd.lib.ttt.page.TTTMultiPageActivity:2"/>

    <!-- 哈啰 -->
    <package name="com.jingyao.easybike" enable="true"
             activityRule="com.hellobike.unpaid.UnpaidOrderActivity:1:-1,com.hellobike.moments.business.traveldata.TravelDataActivity:0,com.hellobike.atlas.business.portal.PortalActivity:1:-1,com.alipay.mobile.nebulacore.ui.H5Activity:0"/>

    <!-- 百词斩 -->
    <package name="com.jiongji.andriod.card" enable="true"
             activityRule="*:2,com.baicizhan.main.activity.MainTabActivity:1:0"/>

    <!-- 前程无忧51Job -->
    <package name="com.job.android" enable="false"/>

    <!-- 乔安智联 -->
    <package name="com.jooan.qiaoanzhilian" enable="false"/>

    <!-- 趣智校园 -->
    <package name="com.klcxkj.zqxy" enable="true"
             activityRule="com.klcxkj.zqxy.ui.main.MainActivity:1:1,com.klcxkj.zqxy.ui.device.search.ScanCodeActivity:2"/>

    <!-- 七猫免费小说 -->
    <package name="com.kmxs.reader" enable="true"
             activityRule="org.geometerplus.android.fbreader.FBReader:0,com.byted.live.lite.Activity_main_singleTask4:0"/>

    <!-- 快手极速版 -->
    <package name="com.kuaishou.nebula" enable="true"
             activityRule="com.yxcorp.gifshow.camera.record.CameraActivity:0,com.kuaishou.live.core.basic.activity.LiveSlideActivity:0,com.yxcorp.gifshow.detail.PhotoDetailActivityTablet:0,com.yxcorp.gifshow.message.imchat.acivity.IMChatActivity:1:1,com.yxcorp.gifshow.v3.EditorActivity:0,com.kwai.kds.krn.api.page.KwaiRnActivity:1:1,com.kuaishou.merchant.transaction.detail.detailv2.MerchantDetailV2Activity:1:1,com.yxcorp.gifshow.HomeActivity:0,com.kuaishou.merchant.transaction.live.dynamic.page.MerchantPurchasePanelContainerV2Activity:0,com.yxcorp.gifshow.detail.PhotoDetailActivity:0"/>

    <!-- 酷狗音乐 -->
    <package name="com.kugou.android" enable="true"
             activityRule="com.kugou.android.app.lockscreen.LockScreenActivity:2,com.kugou.android.app.splash.SplashActivity:0"/>

    <!-- 喜番免费短剧 -->
    <package name="com.kwai.theater" enable="true"
             activityRule="com.kwai.theater.api.component.HomeActivity:0"/>

    <!-- 快影 -->
    <package name="com.kwai.videoeditor" enable="true"
             activityRule="com.kwai.krn.KrnKyActivity:0,com.kwai.videoeditor.vega.slideplay.v2.activity.SlidePlayActivityV2:0,com.kwai.videoeditor.activity.WebActivity:0"/>

    <!-- 豆包 -->
    <package name="com.larus.nova" enable="false"/>

    <!-- 信号检测仪 -->
    <package name="com.lefan.signal" enable="true"
             activityRule="*:2,com.lefan.signal.MainActivity:0"/>

    <!-- 贝壳找房 -->
    <package name="com.lianjia.beike" enable="false"/>

    <!-- 美柚 -->
    <package name="com.lingan.seeyou" enable="true"
             activityRule="cn.meetyou.sleep.activity.SleepActivity:2,com.lingan.seeyou.ui.activity.main.SeeyouActivity:1:1,com.meiyou.ecomain.ui.detail_v3.EcoGoodsDetailActivityV3:1:1,com.meiyou.community.ui.detail.topic.activity.TopicDetailActivity:1:1"/>

    <!-- 网易LOFTER -->
    <package name="com.lofter.android" enable="true"
             activityRule="com.lofter.android.module_publish.chat.ChatAnswerPostActivity:0"/>

    <!-- 涨乐财富通 -->
    <package name="com.lphtsccft" enable="true"
             activityRule="com.lphtsccft.zhangle.market.SearchStockActivity:2,*:0,com.lphtsccft.zhangle.main.MainActivity:1:1"/>

    <!-- 汽水音乐 -->
    <package name="com.luna.music" enable="true"
             activityRule="com.luna.biz.main.main.MainActivity:2"/>

    <!-- 小黑盒 -->
    <package name="com.max.xiaoheihe" enable="true"
             activityRule="com.max.xiaoheihe.module.account.InterestInitV2Activity:1:1,com.max.xiaoheihe.module.bbs.post.ui.activitys.PicturePostPageActivity:0,com.max.xiaoheihe.module.bbs.post_edit.PostTabActivity:0,com.max.xiaoheihe.module.bbs.post.ui.activitys.WebNewsPostPageActivity:0"/>

    <!-- 233乐园 -->
    <package name="com.meta.box" enable="false"/>

    <!-- 123云盘 -->
    <package name="com.mfcloudcalculate.networkdisk" enable="true"
             activityRule="*:2,com.mfcloudcalculate.networkdisk.MainActivity:0"/>

    <!-- 小米运动健康 -->
    <package name="com.mi.health" enable="true"
             activityRule="*:2,com.xiaomi.fitness.main.MainActivity:2,com.xiaomi.wearable.yrn.views.WearableRNActivity:2"/>

    <!-- Edge -->
    <package name="com.microsoft.emmx" enable="true"
             activityRule="org.chromium.chrome.browser.edge_settings.EdgeSettingsActivity:2"/>

    <!-- To Do -->
    <package name="com.microsoft.todos" enable="true"
             activityRule="*:2"/>

    <!-- 米游社 -->
    <package name="com.mihoyo.hyperion" enable="true"
             activityRule="com.mihoyo.hyperion.editor.container.PublishActivity:1:-1,com.mihoyo.hyperion.post.detail.PostDetailActivity:1:-1,com.mihoyo.hyperion.post.video.PostVideoActivity:1:-1,com.mihoyo.hyperion.post.pictureDetail.v2.PostPictureDetailActivityV2:1:-1,com.luck.picture.lib.PictureSelectActivity2:1:-1,com.mihoyo.hyperion.web2.MiHoYoWebActivity:2"/>

    <!-- Minecraft DLC Free -->
    <package name="com.minecraft.free" enable="true"
             activityRule="*:2"/>

    <!-- 铁路12306 -->
    <package name="com.MobileTicket" enable="true"
             activityRule="*:1:0,com.MobileTicket.ui.activity.MainActivity:1:0,com.MobileTicket.scan.as.tool.ToolsCaptureActivity:2"/>

    <!-- 钱迹 -->
    <package name="com.mutangtech.qianji" enable="true"
             activityRule="*:2"/>

    <!-- 网易云音乐 -->
    <package name="com.netease.cloudmusic" enable="true"
             activityRule="*:2,com.netease.cloudmusic.activity.MainActivity:0,com.netease.cloudmusic.music.biz.search.activity.SearchActivity:0,com.netease.cloudmusic.activity.PlayListActivity:0,com.netease.cloudmusic.music.biz.comment.activity.CommentActivity:1:0"/>

    <!-- 中国大学MOOC -->
    <package name="com.netease.edu.ucmooc" enable="true"
             activityRule="*:2,com.netease.edu.ucmooc.activity.ActivityMain:1:-1,com.netease.edu.ucmooc.postgraduateexam.activity.ActivityCoursePackage:1:-1,com.netease.edu.ucmooc.postgraduateexam.activity.ActivityPostgraduateCourseDetail:1:-1,com.netease.edu.ucmooc.homepage.activity.ActivityCourseIntroduce:1:-1"/>

    <!-- 网易大神 -->
    <package name="com.netease.gl" enable="true"
             activityRule="com.netease.gl.serviceh5.ui.NormalWebActivity:0,com.netease.gl.session.team.activity.TeamMessageActivity:1:1"/>

    <!-- 牛客 -->
    <package name="com.nowcoder.app.florida" enable="true"
             activityRule="*:0,com.nowcoder.app.nc_core.common.web.view.NCWebActivity:2,com.nowcoder.app.florida.modules.message.view.NCChatSessionListActivity:2,com.nowcoder.app.florida.modules.userPage.UserPageActivity:2"/>

    <!-- Scene -->
    <package name="com.omarea.vtools" enable="true"
             activityRule="*:2"/>

    <!-- 向日葵远程控制 -->
    <package name="com.oray.sunlogin" enable="true"
             activityRule="*:2"/>

    <!-- 红果免费短剧 -->
    <package name="com.phoenix.read" enable="false"/>

    <!-- 平安口袋银行 -->
    <package name="com.pingan.paces.ccms" enable="false"/>

    <!-- 番茄 ToDo -->
    <package name="com.plan.kot32.tomatotime" enable="true"
             activityRule="*:2,com.plan.kot32.tomatotime.activity.MainActivity:1:-1"/>

    <!-- 起点读书 -->
    <package name="com.qidian.QDReader" enable="true"
             activityRule="com.qidian.QDReader.ui.activity.CirclePostDetailActivity:1:1,com.qidian.QDReader.ui.activity.CirclePostCommentDetailActivity:1:1,com.qidian.QDReader.ui.activity.QDRecomBooksCommentsActivity:1:1,com.qidian.QDReader.ui.activity.RecomBookListDetailActivity:1:1,com.qidian.QDReader.flutter.GameCenterFlutterActivity:1:1,com.qidian.QDReader.ui.activity.QDReaderActivity:0,com.qidian.QDReader.ui.activity.MainGroupActivity:1:1"/>

    <!-- 爱奇艺 -->
    <package name="com.qiyi.video" enable="false"/>

    <!-- 爱奇艺极速版 -->
    <package name="com.qiyi.video.lite" enable="false"/>

    <!-- 欢乐斗地主 -->
    <package name="com.qqgame.hlddz" enable="false"/>

    <!-- 夸克 -->
    <package name="com.quark.browser" enable="true"
             activityRule="com.ucpro.BrowserActivity:0"/>

    <!-- 去哪儿 -->
    <package name="com.Qunar" enable="true"
             activityRule="com.mqunar.react.base.stack.container.QReactNativeActivity2:1:1,com.mqunar.react.base.stack.container.QReactNativeActivity3:1:1,com.mqunar.react.base.stack.container.QReactNativeActivity1:1:1"/>

    <!-- InstallerX -->
    <package name="com.rosan.installer.x" enable="true"
             activityRule="*:2"/>

    <!-- 美团 -->
    <package name="com.sankuai.meituan" enable="true"
             activityRule="*:2,com.meituan.android.pt.homepage.activity.MainActivity:0"/>

    <!-- 美团众包 -->
    <package name="com.sankuai.meituan.dispatch.crowdsource" enable="false"/>

    <!-- 美团外卖商家版 -->
    <package name="com.sankuai.meituan.meituanwaimaibusiness" enable="true"
             activityRule="com.sankuai.wme.flutter.FlutterBaseContainerActivity:1:1"/>

    <!-- 美团外卖 -->
    <package name="com.sankuai.meituan.takeoutnew" enable="true"
             activityRule="com.dianping.live.live.mrn.MLiveMRNActivity:2,com.sankuai.waimai.business.page.homepage.MainActivity:0,com.meituan.msc.modules.container.MSCActivity:1:-1,com.sankuai.waimai.business.restaurant.poicontainer.WMRestaurantActivity:2"/>

    <!-- 猫眼 -->
    <package name="com.sankuai.movie" enable="true"
             activityRule="com.sankuai.movie.movie.MovieDetailActivity:1:-1"/>

    <!-- 滴滴车主 -->
    <package name="com.sdu.didi.gsui" enable="false"/>

    <!-- 滴滴出行 -->
    <package name="com.sdu.didi.psnger" enable="true"
             activityRule="*:2,com.didi.ride.dimina.DMActivity:1:0,com.didi.sdk.app.MainActivity:2,com.didi.sdk.scan.act.QrCodeScanActivity:2"/>

    <!-- Seetong -->
    <package name="com.seetong.app.seetong" enable="true"
             activityRule="com.seetong.app.seetong.ui.AboutActivity:1:1"/>

    <!-- 顺丰速运 -->
    <package name="com.sf.activity" enable="true"
             activityRule="com.sf.activity.DefaultActivity:1:-1,com.sf.activity.CustomActivity:1:-1"/>

    <!-- USB摄像头 -->
    <package name="com.shenyaocn.android.usbcamera" enable="true"
             activityRule="*:2"/>

    <!-- 得物 -->
    <package name="com.shizhuang.duapp" enable="true"
             activityRule="com.shizhuang.duapp.modules.du_mall_address.list_picker.activity.AddressListActivity:1:1,com.shizhuang.duapp.modules.du_video_detail.detail.detail.VideoDetailsActivity:0,com.shizhuang.duapp.modules.order_confirm.confirm_order.ui.FloatConfirmOrderActivity:1:1,com.shizhuang.duapp.modules.rn.mini.MiniReactActivity$MiniUIXReactActivity:1:-1,com.shizhuang.duapp.modules.user.setting.user.ui.RealNameAuthenticationActivityV2:1:1,com.shizhuang.duapp.media.publish.activity.TotalPublishProcessActivity:0"/>

    <!-- 书旗小说 -->
    <package name="com.shuqi.controller" enable="false"/>

    <!-- 微博 -->
    <package name="com.sina.weibo" enable="true"
             activityRule="com.sina.weibo.story.gallery.feed.StoryFeedCommentsActivity2:1:1,com.sina.weibo.page.ProfileInfoActivity:0,com.sina.weibo.weiyou.chat.group.setting.MessageGroupManageActivity:1:-1,com.sina.weibo.account.recommend.RecommendActivity:1:1,com.sina.weibo.weiyou.chat.single.DMSingleChatActivity:1:-1,com.sina.weibo.MainTabActivity:1:1,com.sina.weibo.preview.MediaPreviewActivity:2,com.sina.weibo.weiyou.chat.group.DMGroupChatActivity:1:-1,com.sina.weibo.feed.SubCommentActiity:1:1"/>

    <!-- 中国联通 -->
    <package name="com.sinovatech.unicom.ui" enable="false"/>

    <!-- 快手 -->
    <package name="com.smile.gifmaker" enable="true"
             activityRule="com.yxcorp.gifshow.camera.record.CameraActivity:0,com.kuaishou.live.core.basic.activity.LiveSlideActivity:0,com.yxcorp.gifshow.detail.PhotoDetailActivityTablet:0,com.yxcorp.gifshow.message.imchat.acivity.IMChatActivity:1:1,com.yxcorp.gifshow.v3.EditorActivity:0,com.kwai.kds.krn.api.page.KwaiRnActivity:1:1,com.kuaishou.merchant.transaction.detail.detailv2.MerchantDetailV2Activity:1:1,com.yxcorp.gifshow.HomeActivity:0,com.kuaishou.merchant.transaction.live.dynamic.page.MerchantPurchasePanelContainerV2Activity:0,com.yxcorp.gifshow.detail.PhotoDetailActivity:0"/>

    <!-- 搜狐新闻 -->
    <package name="com.sohu.newsclient" enable="true"
             activityRule="com.sohu.newsclient.videodetail.ImmersiveVideoActivity:1:1,com.sohu.newsclient.listensquare.ListenNewsSquareActivity:1:1"/>

    <!-- 搜狐视频 -->
    <package name="com.sohu.sohuvideo" enable="true"
             activityRule="com.sohu.qfsdk.live.ui.activity.LiveActivity:0"/>

    <!-- 今日头条极速版 -->
    <package name="com.ss.android.article.lite" enable="true"
             activityRule="com.bytedance.android.shopping.anchorv4.containers.AnchorV4Activity:1:1,com.ss.android.live.host.livehostimpl.OpenLivePlayerActivity:0,com.ss.android.list.news.activity.AudioNewsListActivity:0"/>

    <!-- 今日头条 -->
    <package name="com.ss.android.article.news" enable="true"
             activityRule="com.bytedance.ugc.ugc.thumb.view.ThumbPreviewActivity:1:-16777216,com.ss.android.detail.feature.detail2.view.NewVideoDetailActivity:0,com.bytedance.novel.shortseries.router.ShortSeriesProxyActivity:0,com.ss.android.list.news.activity.AudioNewsListActivity:0,com.ss.android.article.news.activity.MainActivity:0,com.bytedance.ugc.medialib.tt.main.TTVideoPublisherActivity:0,com.ss.android.ugc.detail.activity.TikTokActivity:0,com.bytedance.android.openlive.plugin.LivePlayerActivity:0,com.bytedance.components.comment.detail.CommentDetailActivity:0,com.bytedance.android.openlive.plugin.OpenLiveDummyActivity:1:1,com.bytedance.android.shopping.anchorv4.containers.AnchorV4Activity:1:1,com.ss.android.detail.feature.detail2.view.NewDetailActivity:0,com.bytedance.ugc.UgcDetailInfoActivity:0"/>

    <!-- 西瓜视频 -->
    <package name="com.ss.android.article.video" enable="true"
             activityRule="com.ixigua.openliveplugin.live.LivePlayerActivity:0,com.bytedance.android.shopping.anchorv4.containers.AnchorV4Activity:1:1,com.ss.android.article.video.activity.SplashActivity:0,com.ixigua.openliveplugin.live.OpenLiveDummyActivity:1:1"/>

    <!-- 懂车帝 -->
    <package name="com.ss.android.auto" enable="true"
             activityRule="com.ss.android.auto.lynx.LynxActivity:1:1,com.ss.android.auto.ugc.video.activity.UgcVideoDetailActivity:0,com.ss.android.auto.activity.UploadBrowserActivity:0,com.ss.android.auto.activity.SplashActivity:0"/>

    <!-- 抖音 -->
    <package name="com.ss.android.ugc.aweme" enable="true"
             activityRule="com.bytedance.android.shopping.orderlist.list.container.OrderListActivity:0,com.ss.android.ugc.aweme.splash.SplashActivity:0,com.tt.miniapphost.placeholder.MiniAppHostFloatStyleActivity0:0,com.tt.miniapphost.placeholder.MiniAppHostFloatStyleActivity1:0,com.tt.miniapphost.placeholder.MiniAppHostFloatStyleActivity2:0,com.tt.miniapphost.placeholder.MiniAppHostFloatStyleActivity3:0,com.ss.android.ugc.aweme.detail.ui.LiveDetailActivity:0,com.ss.android.bytedcert.activities.SDKWebActivity:0,com.tt.miniapphost.placeholder.MiniAppChildProcessMultiInsTransInHostStackActivity3:0,com.tt.miniapphost.placeholder.MiniAppChildProcessMultiInsTransInHostStackActivity2:0,com.tt.miniapphost.placeholder.MiniAppChildProcessMultiInsTransInHostStackActivity1:0,com.tt.miniapphost.placeholder.MiniAppChildProcessMultiInsTransInHostStackActivity0:0,com.ss.android.ugc.aweme.live.LivePlayActivity:0,com.ss.android.ugc.aweme.live.LivePlayActivityV2:0,com.ss.android.ugc.aweme.im.business.mediaselectpage.choose.MediaChooseActivity:2,com.bytedance.ies.ugc.aweme.photos.detail.flow.page.FlowPageActivity:0,com.ss.android.ugc.aweme.im.business.mediaselectpage.edit.IMEditPreviewActivity:1:-16777216,com.ss.android.ugc.aweme.commerce.sdk.MallContainerActivity:0,com.ss.android.ugc.aweme.detail.ui.DetailActivity:0"/>

    <!-- 抖音极速版 -->
    <package name="com.ss.android.ugc.aweme.lite" enable="true"
             activityRule="com.bytedance.android.shopping.orderlist.list.container.OrderListActivity:0,com.ss.android.ugc.aweme.splash.SplashActivity:0,com.tt.miniapphost.placeholder.MiniAppHostFloatStyleActivity0:0,com.tt.miniapphost.placeholder.MiniAppHostFloatStyleActivity1:0,com.tt.miniapphost.placeholder.MiniAppHostFloatStyleActivity2:0,com.tt.miniapphost.placeholder.MiniAppHostFloatStyleActivity3:0,com.tt.miniapphost.placeholder.MiniAppChildProcessMultiInsTransInHostStackActivity3:0,com.tt.miniapphost.placeholder.MiniAppChildProcessMultiInsTransInHostStackActivity2:0,com.tt.miniapphost.placeholder.MiniAppChildProcessMultiInsTransInHostStackActivity1:0,com.tt.miniapphost.placeholder.MiniAppChildProcessMultiInsTransInHostStackActivity0:0,com.ss.android.ugc.aweme.live.LivePlayActivity:0,com.ss.android.ugc.aweme.im.business.mediaselectpage.choose.MediaChooseActivity:2,com.ss.android.ugc.aweme.im.business.mediaselectpage.edit.IMEditPreviewActivity:1:-16777216,com.ss.android.ugc.aweme.commerce.sdk.MallContainerActivity:0,com.ss.android.ugc.aweme.detail.ui.DetailActivity:0"/>

    <!-- 抖音火山版 -->
    <package name="com.ss.android.ugc.live" enable="true"
             activityRule="com.ss.android.ugc.aweme.live.LivePlayActivity:0,com.ss.android.ugc.aweme.splash.SplashActivity:0,com.ss.android.ugc.aweme.live.LiveDummyActivity:1:1,com.ss.android.ugc.aweme.detail.ui.DetailActivity:0,com.bytedance.android.shopping.anchorv4.containers.AnchorV4Activity:1:1"/>

    <!-- 抖音商城 -->
    <package name="com.ss.android.ugc.livelite" enable="true"
             activityRule="com.bytedance.android.shopping.orderlist.list.container.OrderListActivity:0,com.ss.android.ugc.aweme.live.LivePlayActivity:0,com.ss.android.ugc.aweme.live.LiveDummyActivity:0,com.bytedance.ies.ugc.aweme.hunter.fullpage.HunterContainerActivity:0,com.bytedance.android.shopping.anchorv4.containers.AnchorV4Activity:1:1"/>

    <!-- 抖音精选 -->
    <package name="com.ss.android.yumme.video" enable="false"/>

    <!-- 皮皮虾 -->
    <package name="com.sup.android.superb" enable="true"
             activityRule="com.sup.android.m_account.view.login.LoginActivity:1:1"/>

    <!-- 学而思启蒙 -->
    <package name="com.tal.imonkey.chinese" enable="true"
             activityRule="*:2,com.tal.imonkey.business.launch.activity.MainActivity:0"/>

    <!-- 一淘 -->
    <package name="com.taobao.etao" enable="true"
             activityRule="com.taobao.etao.detail.EtaoGoodsDetailNAActivity:1:1"/>

    <!-- 闲鱼 -->
    <package name="com.taobao.idlefish" enable="true"
             activityRule="*:2,com.taobao.idlefish.maincontainer.activity.MainActivity:1:0,com.taobao.idlefish.detail.DetailActivity:1:0,com.taobao.idlefish.content.PostContentActivity:1:0,com.idlefish.flutterbridge.flutterboost.boost.FishFlutterBoostActivity:2,com.idlefish.flutterbridge.flutterboost.boost.FishFlutterBoostTransparencyActivity:2"/>

    <!-- 淘宝特价版 -->
    <package name="com.taobao.litetao" enable="true"
             activityRule="com.taobao.search.searchdoor.SearchDoorActivity:0,com.taobao.android.detail2.core.framework.NewDetailActivity:2,com.taobao.android.detail.wrapper.activity.DetailActivity:1:1,com.taobao.android.detail.alittdetail.TTDetailActivity:1:1"/>

    <!-- 淘宝直播 -->
    <package name="com.taobao.live" enable="true"
             activityRule="com.live.android.detail.activity.TbLiveTTDetailActivity:1:1,com.taobao.live.TaoLiveVideoActivity:0"/>

    <!-- 淘宝 -->
    <package name="com.taobao.taobao" enable="true"
             activityRule="*:2,com.taobao.search.searchdoor.SearchDoorActivity:0,com.taobao.android.tbabilitykit.pop.StdPopActivityGroup:0,com.taobao.browser.BrowserActivity:2,com.taobao.message.activity.ChatActivityV2:1:0,com.taobao.android.detail2.core.framework.NewDetailActivity:2,com.taobao.android.detail.wrapper.activity.DetailActivity:1:0,com.taobao.themis.container.app.TMSActivity:1:-1,com.taobao.message.activity.ChatActivity:1:0,com.taobao.taolive.room.TaoLiveVideoActivity:2,com.taobao.taolivehome.TaoLiveHomepageActivity:1:0,com.taobao.android.detail.alittdetail.TTDetailActivity:0,com.taobao.weex.weexv2.page.WeexV2Activity:2,com.taobao.search.uniform.SearchActivity:2,com.taobao.tao.welcome.Welcome:0,com.alibaba.triver.triver_shop.newShop.ShopActivity:1:0,com.taobao.android.purchase.aura.TBBuyActivity:1:0"/>

    <!-- TapTap -->
    <package name="com.taptap" enable="true"
             activityRule="com.taptap.infra.dispatch.context.page.theme.FragmentNoRestoreActivity:2"/>

    <!-- 应用宝 -->
    <package name="com.tencent.android.qqdownloader" enable="true"
             activityRule="com.tencent.assistant.activity.BrowserActivity:1:-1,com.tencent.pangu.activity.TranslucentAppDemoActivity:1:-1"/>

    <!-- QQ邮箱 -->
    <package name="com.tencent.androidqqmail" enable="true"
             activityRule="com.tencent.qqmail.account.activity.LoginFragmentActivity:1:1"/>

    <!-- 掌上无畏契约 -->
    <package name="com.tencent.apps.valorant" enable="true"
             activityRule="com.tencent.qt.qtl.activity.ugc.UgcFriendPostDetailActivity:1:1,com.tencent.mudule_web.info.NewsDetailXmlActivity:1:1,com.tencent.container.page.activity.HalfContainerActivity:1:1,com.tencent.shortvideo.ShortVideoHomeActivity:0,com.tencent.qt.qtl.activity.barcode.BarcodeScanActivity:1:-16777216"/>

    <!-- 和平营地 -->
    <package name="com.tencent.gamehelper.pg" enable="true"
             activityRule="com.tencent.gamehelper.ui.chat.ChatActivity:1:1,com.tencent.g4p.normallive.NormalLiveActivity:0,com.tencent.gamehelper.ui.personhomepage.HomePageActivity:1:1,com.tencent.tga.liveplugin.live.LivePlayerActivity:0,com.tencent.gamehelper.videolist.RecommendVideoListActivity:1:1"/>

    <!-- 王者营地 -->
    <package name="com.tencent.gamehelper.smoba" enable="true"
             activityRule="com.tencent.tga.liveplugin.live.LiveActivity:0,com.tencent.gamehelper.ui.search2.SearchActivityFlutter2:0,com.tencent.gamehelper.ui.main.MainActivity:1:1"/>

    <!-- 全名K歌 -->
    <package name="com.tencent.karaoke" enable="true"
             activityRule="com.tencent.karaoke.module.billboard.ui.SingleDetailsActivity:0,com.tencent.karaoke.module.main.ui.MainTabActivity:0"/>

    <!-- 微信 -->
    <package name="com.tencent.mm" enable="true"
             activityRule="*:2,com.tencent.mm.ui.conversation.NewBizConversationUI:1:1,com.tencent.mm.plugin.sns.ui.SnsCommentDetailUI:0,com.tencent.mm.plugin.appbrand.ui.AppBrandPluginUI:2,com.tencent.mm.plugin.webview.ui.tools.MMWebViewUI:1:0,com.tencent.mm.plugin.brandservice.ui.timeline.preload.ui.TmplWebViewMMUI:0,com.tencent.mm.plugin.lite.ui.WxaLiteAppSheetUI:1:0,com.tencent.mm.ui.LauncherUI:0"/>

    <!-- QQ -->
    <package name="com.tencent.mobileqq" enable="true"
             activityRule="com.tencent.mobileqq.activity.QPublicFragmentActivity:2,com.tencent.mobileqq.activity.PublicFragmentActivity:2"/>

    <!-- QQ浏览器 -->
    <package name="com.tencent.mtt" enable="false"/>

    <!-- 腾讯视频 -->
    <package name="com.tencent.qqlive" enable="false"/>

    <!-- QQ音乐 -->
    <package name="com.tencent.qqmusic" enable="true"
             activityRule="com.tencent.qqmusic.business.lockscreennew.LockScreenActivity:2"/>

    <!-- 微信读书 -->
    <package name="com.tencent.weread" enable="false"/>

    <!-- 企业微信 -->
    <package name="com.tencent.wework" enable="false"/>

    <!-- 水印相机 -->
    <package name="com.tencent.zebra" enable="false"/>

    <!-- 天猫 -->
    <package name="com.tmall.wireless" enable="true"
             activityRule="com.tmall.wireless.themis.container.TMThemisActivity:2"/>

    <!-- 交管12123 -->
    <package name="com.tmri.app.main" enable="true"
             activityRule="*:1:1"/>

    <!-- Twitter -->
    <package name="com.twitter.android" enable="true"
             activityRule="*:2,com.twitter.android.search.implementation.results.SearchActivity:2,com.twitter.app.dm.DMActivity:2,com.twitter.app.profiles.ProfileActivity:2"/>

    <!-- 天文通 -->
    <package name="com.twtapp" enable="false"
             activityRule="*:2"/>

    <!-- WiFiman -->
    <package name="com.ubnt.usurvey" enable="true"
             activityRule="*:2"/>

    <!-- UC浏览器 -->
    <package name="com.UCMobile" enable="true"
             activityRule="com.uc.browser.InnerUCMobile:0"/>

    <!-- 航旅纵横 -->
    <package name="com.umetrip.android.msky.app" enable="true"
             activityRule="*:2"/>

    <!-- 云闪付 -->
    <package name="com.unionpay" enable="true"
             activityRule="com.unionpay.activity.react.UPActivityReactNative:0"/>

    <!-- Steam -->
    <package name="com.valvesoftware.android.steam.community" enable="false"/>

    <!-- 萤石云视频 -->
    <package name="com.videogo" enable="true"
             activityRule="com.videogo.reactnative.activity.EZReactBizActivity:1:-1,com.videogo.main.MainTabActivity:0"/>

    <!-- 一木记账 -->
    <package name="com.wangc.bill" enable="true"
             activityRule="*:2,com.wangc.bill.activity.MainActivity:0,com.wangc.bill.activity.BillInfoActivity:0,com.wangc.bill.dialog.t2:0,com.wangc.bill.activity.AddBillActivity:0"/>
    
    <!-- 今日校园 -->
    <package name="com.wisedu.cpdaily" enable="false"/>

    <!-- 58同城 -->
    <package name="com.wuba" enable="true"
             activityRule="com.wuba.housecommon.category.activity.HouseCategoryListFragmentActivity:1:1,com.wuba.hybrid.CommonWebActivity:1:-1,com.wuba.house.activity.HouseDetailActivity:1:1,com.wuba.job.business.address.view.JobUserTargetApplyJobInfoActivity:1:1,com.wuba.tradeline.search.NativeSearchResultActivity:2,com.wuba.rn.RNActivity:1:1,com.wuba.job.business.address.view.JobMapAddressActivity:1:1,com.wuba.job.business.hrglive.JobNewLiveListActivity:0"/>

    <!-- 转转 -->
    <package name="com.wuba.zhuanzhuan" enable="true"
             activityRule="com.wuba.zhuanzhuan.activity.ChooseAddressActivity:1:1,com.zhuanzhuan.module.webview.page.WebContainerDialogActivity:1:1,com.zhuanzhuan.login.page.LoginActivity:1:1"/>

    <!-- 盒马 -->
    <package name="com.wudaokou.hippo" enable="true"
             activityRule="com.wudaokou.hippo.order.detailUltron.OrderUltronDetailActivity:1:1,com.wudaokou.hippo.detail.ultron.DetailUltronActivity:1:1"/>

    <!-- 小米 WiFi -->
    <package name="com.xiaomi.router" enable="true"
             activityRule="*:1:0"/>

    <!-- 小米商城 -->
    <package name="com.xiaomi.shop" enable="true"
             activityRule="*:2,com.xiaomi.shop2.activity.MainActivity:0,com.xiaomi.miot.store.mirn.RNMainActivity:0,com.xiaomi.shop.sharelib.ShareDialog:0"/>

    <!-- 米家 -->
    <package name="com.xiaomi.smarthome" enable="true"
             activityRule="com.xiaomi.miot.store.ui.MiotStoreMainActivity:2,com.xiaomi.smarthome.miio.consumables.ConsumablesCenterActivity:2"/>

    <!-- 小米社区 -->
    <package name="com.xiaomi.vipaccount" enable="true"
             activityRule="com.xiaomi.vipaccount.newbrowser.NormalWebActivity:2"/>

    <!-- 喜马拉雅 -->
    <package name="com.ximalaya.ting.android" enable="false"/>

    <!-- 小红书 -->
    <package name="com.xingin.xhs" enable="true"
             activityRule="*:2,com.xingin.xhs.index.v2.IndexActivityV2:0,com.xingin.reactnative.ui.XhsReactActivity:2,com.xingin.im.ui.activity.ChatActivity:0,com.xingin.matrix.notedetail.NoteDetailActivity:0,com.xingin.matrix.detail.activity.DetailFeedActivity:1:0,com.xingin.matrix.setting.about.AboutActivity:2,com.xingin.im.ui.activity.GroupChatActivity:0"/>

    <!-- 希望优课 -->
    <package name="com.xiwang.youke" enable="true"
             activityRule="*:2,com.xueersi.parentsmeeting.module.home.HomeV2Activity:0"/>

    <!-- 希望学习 -->
    <package name="com.xiwang.zaixian" enable="true"
             activityRule="*:2,com.xueersi.parentsmeeting.module.home.HomeV2Activity:0"/>

    <!-- 音乐标签 -->
    <package name="com.xjcheng.musictageditor" enable="true"
             activityRule="*:2"/>

    <!-- 番茄畅听 -->
    <package name="com.xs.fm" enable="true"
             activityRule="com.dragon.read.plugin.live.LivePlayerActivity:0"/>

    <!-- 番茄畅听音乐版 -->
    <package name="com.xs.fm.lite" enable="true"
             activityRule="com.dragon.read.reader.speech.bullet.BulletActivity:0,com.dragon.read.pages.main.MainFragmentActivity:0,com.dragon.read.pages.category.multitab.MultiTabCategoriesActivity:0,com.dragon.read.reader.speech.page.AudioPlayActivity:0,com.dragon.read.pages.category.BookCategoryActivity:0"/>

    <!-- 学而思 -->
    <package name="com.xueersi.parentsmeeting" enable="true"
             activityRule="*:2,com.xueersi.parentsmeeting.module.home.HomeV2Activity:0"/>

    <!-- 迅雷 -->
    <package name="com.xunlei.downloadprovider" enable="true"
             activityRule="com.xunlei.downloadprovider.frame.MainTabActivity:0,com.xunlei.browser.XLBrowserActivity:0"/>

    <!-- 拼多多 -->
    <package name="com.xunmeng.pinduoduo" enable="true"
             activityRule="*:2,com.xunmeng.pinduoduo.ui.activity.MainFrameActivity:1:0"/>

    <!-- 车来了 -->
    <package name="com.ygkj.chelaile.standard" enable="true"
             activityRule="dev.xesam.chelaile.app.module.line.gray.LineDetailActivity:0"/>

    <!-- 易班 -->
    <package name="com.yiban.app" enable="true"
             activityRule="*:2,com.yiban.app.home.activity.HomeActivityV2:1:-1,com.yiban.app.activity.SettingMainActivity:1:-1"/>

    <!-- 有道词典 -->
    <package name="com.youdao.dict" enable="true"
             activityRule="com.youdao.dict.activity.MainActivity:0,com.youdao.dict.activity.TranslatorActivity:0"/>

    <!-- 优酷视频 -->
    <package name="com.youku.phone" enable="true"
             activityRule="com.youku.usercenter.passport.activity.LoginActivity:0,com.youku.vip.wrapper.VipHomeActivity:1:1,com.youku.v2.HomePageEntry:1:1,com.youku.usercenter.activity.UserCenterActivity:1:1,com.youku.usercenter.passport.activity.MiscLoginActivity:0,com.youku.hotspot.activity.HotSpotActivity:1:1,com.youku.discover.presentation.sub.newdiscover.onearch.NewDiscoverActivity:1:1"/>

    <!-- 知乎 -->
    <package name="com.zhihu.android" enable="true"
             activityRule="com.zhihu.android.videox.VideoXHostActivity:0,com.zhihu.android.comment.ui.activity.CommentListActivity:1:1,com.zhihu.android.zvideo_publish.editor.DbEditorHostActivity:1:1,com.zhihu.android.feature.short_container_feature.ui.ShortContainerHostActivity:1:1"/>

    <!-- 自动点击器 -->
    <package name="com.zidongdianji" enable="true"
             activityRule="com.autoclicker.clicker.MainActivity:1:-328966"/>

    <!-- 大学搜题酱 -->
    <package name="com.zmzx.college.search" enable="true"
             activityRule="com.zmzx.college.search.activity.main.activity.MainActivity:0"/>

    <!-- Seestar -->
    <package name="com.zwo.seestar" enable="true"
             activityRule="*:2,com.lxj.xpopup.core.FullScreenDialog:1:-15066071,com.zwo.commiscope.web.ComTitleWebNativeActivity:1:-15461354"/>

    <!-- 志愿汇 -->
    <package name="com.zzw.october" enable="true"
             activityRule="*:2,com.zzw.october.MainActivity:1:-1"/>

    <!-- 携程旅行 -->
    <package name="ctrip.android.view" enable="true"
             activityRule="ctrip.android.destination.story.media.MediaSelectActivity:1:-1,ctrip.android.reactnative.preloadv2.CRNBaseActivityV2:1:1,ctrip.android.flutter.containers.TransparentTripFlutterActivity:1:-1"/>

    <!-- 完美图标计划 -->
    <package name="dev.miuiicons.pedroz" enable="true"
             activityRule="*:2"/>

    <!-- DevCheck -->
    <package name="flar2.devcheck" enable="true"
             activityRule="*:2"/>

    <!-- Thanox -->
    <package name="github.tornaco.android.thanos" enable="true"
             activityRule="*:1:0"/>

    <!-- NGA玩家社区 -->
    <package name="gov.pianzong.androidnga" enable="true"
             activityRule="*:2"/>

    <!-- Legado -->
    <package name="io.legado.app.release" enable="true"
             activityRule="*:2,io.legado.app.ui.main.MainActivity:0,io.legado.app.ui.book.read.ReadBookActivity:0,io.legado.app.ui.config.ConfigActivity:0"/>

    <!-- Via -->
    <package name="mark.via" enable="false"/>

    <!-- 饿了吗 -->
    <package name="me.ele" enable="true"
             activityRule="*:2,me.ele.application.ui.Launcher.LauncherActivity:1:-1,me.ele.muise.page.WeexPageActivity:2,me.ele.im.limoo.activity.LIMActivity:1:-1,me.ele.shopdetailv2.lmagex.ShopDetailV3Activity:1:-1,me.ele.android.emagex.container.EMagexActivity:1:-1"/>

    <!-- Telegram -->
    <package name="org.telegram.messenger" enable="false"/>

    <!-- 哔哩哔哩 -->
    <package name="tv.danmaku.bili" enable="true"
             activityRule="*:2,tv.danmaku.bili.MainActivityV2:0,com.bilibili.app.preferences.BiliPreferencesActivity:2,bs.c:0,com.bilibili.app.comm.opus.lightpublish.page.comment.CommentLightPublishDialogFragment$c:0,com.bilibili.lib.ui.menu.BottomDialogMenu:0,tv.danmaku.bili.ui.videodownload.VideoDownloadListActivity:1:0,com.bilibili.lib.ui.ComposeActivity:1:0,tv.danmaku.bili.ui.webview.MWebActivity:2,com.bilibili.bplus.im.conversation.ConversationActivity:0"/>

    <!-- 哔哩哔哩HD -->
    <package name="tv.danmaku.bilibilihd" enable="false"/>

    <!-- DSU Sideloader -->
    <package name="vegabobo.dsusideloader" enable="true"
             activityRule="*:2"/>



</NBIRules><|MERGE_RESOLUTION|>--- conflicted
+++ resolved
@@ -1,11 +1,6 @@
 <?xml version="1.0" encoding="utf-8"?>
-<<<<<<< HEAD
-<NBIRules>
-    
-=======
 <NBIRules xmlns:xsi="http://www.w3.org/2001/XMLSchema-instance"
                 xsi:noNamespaceSchemaLocation="immerse_rules.xsd">
->>>>>>> 1b2424dd
     <!-- 斗鱼 -->
     <package name="air.tv.douyu.android" enable="true"
              activityRule="com.douyu.module.player.p.socialinteraction.functions.switch_room.AudioPlayerPagerActivity:0,com.douyu.module.list.view.activity.CustomHomeSetupBActivity:1:1,com.douyu.sdk.rn.activity.DYReactActivity:1:-1,com.douyu.module.vod.p.voddownload.VodDownloadActivity:1:1"/>
@@ -817,5 +812,4 @@
              activityRule="*:2"/>
 
 
-
 </NBIRules>